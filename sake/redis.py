--- conflicted
+++ resolved
@@ -702,10 +702,7 @@
     def index(cls) -> typing.Sequence[ResourceIndex]:
         # <<Inherited docstring from ResourceClient>>
         return (ResourceIndex.PREFIX,)
-<<<<<<< HEAD
-=======
-
->>>>>>> 813a52b2
+
     def subscribe_listeners(self) -> None:
         # <<Inherited docstring from sake.traits.Resource>>
         super().subscribe_listeners()
